#include "filesys/directory.h"
#include <stdio.h>
#include <string.h>
#include <list.h>
#include "filesys/filesys.h"
#include "filesys/inode.h"
#include "threads/malloc.h"

/** A directory. */
struct dir 
  {
    struct inode *inode;                /**< Backing store. */
    off_t pos;                          /**< Current position. */
  };

/** A single directory entry. */
struct dir_entry 
  {
    block_sector_t inode_sector;        /**< Sector number of header. */
    char name[NAME_MAX + 1];            /**< Null terminated file name. */
    bool in_use;                        /**< In use or free? */
  };

/** Creates a directory with space for ENTRY_CNT entries in the
   given SECTOR.  Returns true if successful, false on failure. */
bool
dir_create (block_sector_t sector, size_t entry_cnt)
{
  return inode_create (sector, entry_cnt * sizeof (struct dir_entry), true);
}

/** Opens and returns the directory for the given INODE, of which
   it takes ownership.  Returns a null pointer on failure. */
struct dir *
dir_open (struct inode *inode) 
{
  struct dir *dir = calloc (1, sizeof *dir);
  if (inode != NULL && dir != NULL)
    {
      dir->inode = inode;
      dir->pos = 0;
      return dir;
    }
  else
    {
      inode_close (inode);
      free (dir);
      return NULL; 
    }
}

/** Opens the root directory and returns a directory for it.
   Return true if successful, false on failure. */
struct dir *
dir_open_root (void)
{
  return dir_open (inode_open (ROOT_DIR_SECTOR));
}

/** Opens and returns a new directory for the same inode as DIR.
   Returns a null pointer on failure. */
struct dir *
dir_reopen (struct dir *dir) 
{
  return dir_open (inode_reopen (dir->inode));
}

/** Destroys DIR and frees associated resources. */
void
dir_close (struct dir *dir) 
{
  if (dir != NULL)
    {
      inode_close (dir->inode);
      free (dir);
    }
}

/** Returns the inode encapsulated by DIR. */
struct inode *
dir_get_inode (struct dir *dir) 
{
  return dir->inode;
}

/** Searches DIR for a file with the given NAME.
   If successful, returns true, sets *EP to the directory entry
   if EP is non-null, and sets *OFSP to the byte offset of the
   directory entry if OFSP is non-null.
   otherwise, returns false and ignores EP and OFSP. */
static bool
lookup (const struct dir *dir, const char *name,
        struct dir_entry *ep, off_t *ofsp) 
{
  struct dir_entry e;
  size_t ofs;
  
  ASSERT (dir != NULL);
  ASSERT (name != NULL);

  for (ofs = 0; inode_read_at (dir->inode, &e, sizeof e, ofs) == sizeof e;
       ofs += sizeof e) 
    if (e.in_use && !strcmp (name, e.name)) 
      {
        if (ep != NULL)
          *ep = e;
        if (ofsp != NULL)
          *ofsp = ofs;
        return true;
      }
  return false;
}

/** Searches DIR for a file with the given NAME
   and returns true if one exists, false otherwise.
   On success, sets *INODE to an inode for the file, otherwise to
   a null pointer.  The caller must close *INODE. */
bool
dir_lookup (const struct dir *dir, const char *name,
            struct inode **inode) 
{
  struct dir_entry e;

  ASSERT (dir != NULL);
  ASSERT (name != NULL);

  inode_lock(dir_get_inode((struct dir *) dir));
  if (lookup (dir, name, &e, NULL))
    *inode = inode_open (e.inode_sector);
  else
    *inode = NULL;
  inode_unlock(dir_get_inode((struct dir *) dir));

  return *inode != NULL;
}

/** Adds a file named NAME to DIR, which must not already contain a
   file by that name.  The file's inode is in sector
   INODE_SECTOR.
   Returns true if successful, false on failure.
   Fails if NAME is invalid (i.e. too long) or a disk or memory
   error occurs. */
bool
dir_add (struct dir *dir, const char *name, block_sector_t inode_sector)
{
  struct dir_entry e;
  off_t ofs;
  bool success = false;

  ASSERT (dir != NULL);
  ASSERT (name != NULL);

  inode_lock(dir_get_inode(dir));

  /* Check NAME for validity. */
  if (*name == '\0' || strlen (name) > NAME_MAX)
    goto done;

  /* Check that NAME is not in use. */
  if (lookup (dir, name, NULL, NULL))
    goto done;

  /* set parent of added file to this dir */
  if (!inode_set_parent(inode_get_inumber(dir_get_inode(dir)), inode_sector))
    goto done;

  /* Set OFS to offset of free slot.
     If there are no free slots, then it will be set to the
     current end-of-file.
     
     inode_read_at() will only return a short read at end of file.
     Otherwise, we'd need to verify that we didn't get a short
     read due to something intermittent such as low memory. */
  for (ofs = 0; inode_read_at (dir->inode, &e, sizeof e, ofs) == sizeof e;
       ofs += sizeof e) 
    if (!e.in_use)
      break;

  /* Write slot. */
  e.in_use = true;
  strlcpy (e.name, name, sizeof e.name);
  e.inode_sector = inode_sector;
  success = inode_write_at (dir->inode, &e, sizeof e, ofs) == sizeof e;

 done:
  inode_unlock(dir_get_inode(dir));
  return success;
}

/** Removes any entry for NAME in DIR.
   Returns true if successful, false on failure,
   which occurs only if there is no file with the given NAME. */
bool
dir_remove (struct dir *dir, const char *name) 
{
  struct dir_entry e;
  struct inode *inode = NULL;
  bool success = false;
  off_t ofs;

  ASSERT (dir != NULL);
  ASSERT (name != NULL);

  inode_lock(dir_get_inode(dir));
  /* Find directory entry. */
  if (!lookup (dir, name, &e, &ofs))
    goto done;

  /* Open inode. */
  inode = inode_open (e.inode_sector);
  if (inode == NULL)
    goto done;

  /* Is currently using? */
  if (inode_is_dir(inode) && inode_get_open_cnt(inode) > 1)
    goto done;

  /* Is dir empty? */
  if (inode_is_dir(inode) && !dir_is_empty(inode))
    goto done;

  /* Erase directory entry. */
  e.in_use = false;
  if (inode_write_at (dir->inode, &e, sizeof e, ofs) != sizeof e) 
    goto done;

  /* Remove inode. */
  inode_remove (inode);
  success = true;

 done:
  inode_close (inode);
  inode_unlock(dir_get_inode(dir));
  return success;
}

/** Reads the next directory entry in DIR and stores the name in
   NAME.  Returns true if successful, false if the directory
   contains no more entries. */
bool
dir_readdir (struct dir *dir, char name[NAME_MAX + 1])
{
  struct dir_entry e;
  inode_lock(dir_get_inode(dir));
  while (inode_read_at (dir->inode, &e, sizeof e, dir->pos) == sizeof e) 
    {
      dir->pos += sizeof e;
      if (e.in_use && strcmp(e.name, ".") != 0 && strcmp(e.name, "..") != 0)
        {
          strlcpy (name, e.name, NAME_MAX + 1);
		      inode_unlock(dir_get_inode(dir));
          return true;
        } 
    }
  inode_unlock(dir_get_inode(dir));
  return false;
}

<<<<<<< HEAD
int
dir_get_inumber (struct dir *file)
{
  return inode_get_inumber(file->inode);
=======
/** Returns true if DIR is the root directory. */
bool 
dir_is_root(struct dir* dir)
{
  if (dir != NULL && inode_get_inumber(dir_get_inode(dir)) == ROOT_DIR_SECTOR)
    return true;
  else
    return false;
} 

/** Returns the parent inode of DIR. */
struct inode* 
dir_parent_inode(struct dir* dir)
{
  if(dir == NULL) return NULL;
  
  block_sector_t sector = inode_get_parent(dir_get_inode(dir));
  return inode_open(sector);
}

/** Returns true if the dir of INODE is empty. */
bool 
dir_is_empty (struct inode *inode)
{
  struct dir_entry e;
  off_t pos = 0;

  while (inode_read_at (inode, &e, sizeof e, pos) == sizeof e) 
  {
    pos += sizeof e;
    if (e.in_use)
    {
      return false;
    }
  }
  return true;
>>>>>>> 90576524
}<|MERGE_RESOLUTION|>--- conflicted
+++ resolved
@@ -245,7 +245,7 @@
   while (inode_read_at (dir->inode, &e, sizeof e, dir->pos) == sizeof e) 
     {
       dir->pos += sizeof e;
-      if (e.in_use && strcmp(e.name, ".") != 0 && strcmp(e.name, "..") != 0)
+      if (e.in_use)
         {
           strlcpy (name, e.name, NAME_MAX + 1);
 		      inode_unlock(dir_get_inode(dir));
@@ -256,12 +256,6 @@
   return false;
 }
 
-<<<<<<< HEAD
-int
-dir_get_inumber (struct dir *file)
-{
-  return inode_get_inumber(file->inode);
-=======
 /** Returns true if DIR is the root directory. */
 bool 
 dir_is_root(struct dir* dir)
@@ -298,5 +292,4 @@
     }
   }
   return true;
->>>>>>> 90576524
 }