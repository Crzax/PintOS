--- conflicted
+++ resolved
@@ -6,19 +6,14 @@
 #include "filesys/free-map.h"
 #include "filesys/inode.h"
 #include "filesys/directory.h"
-<<<<<<< HEAD
-#include "threads/thread.h"
-=======
 #include "filesys/cache.h"
 #include "threads/thread.h"
 #include "threads/malloc.h"
->>>>>>> 90576524
 
 /** Partition that contains the file system. */
 struct block *fs_device;
 
 static void do_format (void);
-static int get_next_part (char part[NAME_MAX + 1], const char **srcp);
 
 /* ADDED */
 char* path_to_name(const char* path_name);
@@ -38,10 +33,6 @@
   inode_init ();
   free_map_init ();
   
-<<<<<<< HEAD
-  cache_init();
-=======
->>>>>>> 90576524
   if (format) 
     do_format ();
 
@@ -55,127 +46,14 @@
 {
   write_back(true);
   free_map_close ();
-
-  cache_destroy ();
 }
 -
--
-
-/** Extracts a file name part from *SRCP into PART, and updates *SRCP so that the
-  next call will return the next file name part. Returns 1 if successful, 0 at
-  end of string, -1 for a too-long file name part. */
-static int
-get_next_part (char part[NAME_MAX + 1], const char **srcp) {
-    const char *src = *srcp;
-    char *dst = part;
-
-    /* Skip leading slashes. If it’s all slashes, we’re done. */
-    while (*src == '/')
-        src++;
-    if (*src == '\0' || *src == ' ')
-        return 0;
-
-    /* Copy up to NAME_MAX character from SRC to DST. Add null terminator. */
-    while (*src != '/' && *src != '\0' && *src != ' ') {
-        if (dst < part + NAME_MAX)
-            *dst++ = *src;
-        else
-            return -1;
-        src++;
-    }
-    *dst = '\0';
-
-    /* Advance source pointer. */
-    *srcp = src;
-    return 1;
-}
-
-/* -1: Invalid Path
- *  0: Not Found, but it is last part
- *  1: Found, and it is last part
- */
-static int
-find_file (const char *src, char* filename, struct dir **cwd, struct inode **next_inode)
-{
-  int result = -1;
-  *cwd = NULL;
-  struct inode* cwd_inode = thread_current()->cwd_inode;
-  /* Check if given name corresponds to relative
-      or absolute path. */
-  if (src[0] == '/') {
-    *cwd = dir_open_root();
-    if (src[1] == '\0' || src[1] == ' ') { /* Searched file is / */
-      *next_inode = inode_open (ROOT_DIR_SECTOR);
-      return 1;
-    }
-  } else {
-    if (cwd_inode == NULL) return result;
-    *cwd = dir_open (inode_reopen(cwd_inode));
-  }
-
-  filename[0] = '\0';
-  
-  /* Iterate over directories until we hit a file or the end. */
-  while (get_next_part (filename, &src) > 0) 
-  { 
-    bool is_last_part = *src == '\0' || *src == ' ';
-    bool found = dir_lookup (*cwd, filename, next_inode);
-
-    if (found) {
-      if (is_last_part) {
-        result = 1;
-        break;
-      }
-    } else if (is_last_part) {
-      result = 0;
-      break;
-    } else/* Invalid Path */
-      break;
-    
-    dir_close(*cwd);
-    *cwd = dir_open (*next_inode);
-  }
-  return result;
-}
 
 /** Creates a file named NAME with the given INITIAL_SIZE.
    Returns true if successful, false otherwise.
    Fails if a file named NAME already exists,
    or if internal memory allocation fails. */
 bool
-<<<<<<< HEAD
-filesys_create (const char *name, off_t initial_size, bool is_dir)
-{ 
-  char filename[NAME_MAX + 1];
-  struct dir *parent_dir;
-  struct inode *inode;
-  bool res = find_file(name, filename, &parent_dir, &inode);
-  if (res != 0) {
-    dir_close(parent_dir);
-    return false;
-  }
-  
-  block_sector_t inode_sector = 0;
-  if (parent_dir == NULL || !free_map_allocate (1, &inode_sector))
-    return false;
-  if (!inode_create (inode_sector, initial_size, is_dir)) {
-    free_map_release (inode_sector, 1);
-    return false;
-  }
-  bool success = true;
-  if (is_dir) {
-    struct dir* new_dir = dir_open(inode_open (inode_sector));
-    success &= (dir_add (new_dir, ".", inode_sector)
-                    && dir_add (new_dir, "..", inode_get_inumber(dir_get_inode(parent_dir))));
-    dir_close (new_dir);
-  }
-  success &= dir_add (parent_dir, filename, inode_sector);
-  dir_close (parent_dir);
-  if (!success)
-    free_map_release (inode_sector, 1);
-=======
 filesys_create (const char *name, off_t initial_size, bool is_dir) 
 {
   block_sector_t inode_sector = 0;
@@ -195,7 +73,6 @@
   dir_close (dir);
   free(file_name);
 
->>>>>>> 90576524
   return success;
 }
 
@@ -204,25 +81,9 @@
    otherwise.
    Fails if no file named NAME exists,
    or if an internal memory allocation fails. */
-void *
-filesys_open (const char *name, bool *is_dir)
-{
-<<<<<<< HEAD
-  struct dir *dir;
-  struct inode *inode;
-
-  char filename[NAME_MAX + 1];
-  int res = find_file (name, filename, &dir, &inode);
-  dir_close (dir);
-  if (res != 1) {
-    inode_close(inode);
-    return NULL;
-  }
-  
-  bool tmp = inode_is_dir(inode);
-  if (is_dir != NULL) *is_dir = tmp;
-  return tmp ? (void*)dir_open (inode) : (void*)file_open (inode);
-=======
+struct file *
+filesys_open (const char *name)
+{
   if(strlen(name) == 0)
     return NULL;
 
@@ -261,7 +122,6 @@
     return (struct file *) dir_open(inode);
 
   return file_open (inode);
->>>>>>> 90576524
 }
 
 /** Deletes the file named NAME.
@@ -269,43 +129,14 @@
    Fails if no file named NAME exists,
    or if an internal memory allocation fails. */
 bool
-filesys_remove (const char *name)
-{
-<<<<<<< HEAD
-  struct dir *parent_dir;
-  struct inode *inode;
-=======
+filesys_remove (const char *name) 
+{
   struct dir* dir = path_to_dir(name);
   char* file_name = path_to_name(name);
   bool success = dir != NULL && dir_remove (dir, file_name);
   dir_close (dir); 
   free(file_name);
->>>>>>> 90576524
-
-  char filename[NAME_MAX + 1];
-  int res = find_file (name, filename, &parent_dir, &inode);
-  bool success = false;
-  if (res == 1) {
-    if (inode_is_dir(inode)) {
-      struct dir* target = dir_open(inode);
-      char tmp[NAME_MAX + 1];
-      bool can_be_removed = !dir_readdir(target, tmp);
-      dir_close(target);
-      if (can_be_removed) { // The directory is empty.
-        block_sector_t sector = inode_get_inumber(inode);
-        struct thread* curr = thread_current();
-        if (sector == inode_get_inumber(curr->cwd_inode)) {
-          inode_close(curr->cwd_inode);
-          curr->cwd_inode = NULL;
-        }
-        inode_close(inode);
-        success = dir_remove (parent_dir, filename);
-      }
-    } else { // Just File.
-      success = dir_remove (parent_dir, filename);
-    }
-  }
-  dir_close (parent_dir);
+
   return success;
 }
 @@ -322,28 +153,6 @@
   printf ("done.\n");
 }
 
-<<<<<<< HEAD
-bool
-filesys_change_dir (const char* path) {
-  struct dir *dir;
-  struct inode *inode;
-  char filename[NAME_MAX + 1];
-  int res = find_file (path, filename, &dir, &inode);
-  dir_close(dir);
-  bool success = false;
-  if (res == 1 && inode_is_dir(inode)) {
-    struct thread* curr = thread_current();
-    if (curr->cwd_inode != NULL) inode_close(curr->cwd_inode);
-    curr->cwd_inode = inode;
-    success = true;
-  }
-  return success;
-}
-
-int
-filesys_get_inode_number (const void *file) {
-  return inode_get_inumber((const struct inode*)file);
-=======
 
 /** Changes the current working directory to PATH.
    Returns true if successful, false otherwise. */
@@ -453,5 +262,4 @@
   }
 
   return dir;
->>>>>>> 90576524
 }