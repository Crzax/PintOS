#ifndef FILESYS_FILESYS_H
#define FILESYS_FILESYS_H

#include <stdbool.h>
#include "filesys/off_t.h"

/** Sectors of system file inodes. */
#define FREE_MAP_SECTOR 0       /* Free map file inode sector. */
#define ROOT_DIR_SECTOR 1       /* Root directory file inode sector. */

/** Block device that contains the file system. */
struct block *fs_device;

void filesys_init (bool format);
void filesys_done (void);
bool filesys_create (const char *name, off_t initial_size, bool is_dir);
<<<<<<< HEAD
void *filesys_open (const char *name, bool*);
bool filesys_remove (const char *name);
bool filesys_change_dir (const char *path);
int filesys_get_inode_number (const void *file);

=======
struct file *filesys_open (const char *name);
bool filesys_remove (const char *name);
bool filesys_chdir (const char *name);
>>>>>>> 90576524
#endif /**< filesys/filesys.h */<|MERGE_RESOLUTION|>--- conflicted
+++ resolved
@@ -14,15 +14,7 @@
 void filesys_init (bool format);
 void filesys_done (void);
 bool filesys_create (const char *name, off_t initial_size, bool is_dir);
-<<<<<<< HEAD
-void *filesys_open (const char *name, bool*);
-bool filesys_remove (const char *name);
-bool filesys_change_dir (const char *path);
-int filesys_get_inode_number (const void *file);
-
-=======
 struct file *filesys_open (const char *name);
 bool filesys_remove (const char *name);
 bool filesys_chdir (const char *name);
->>>>>>> 90576524
 #endif /**< filesys/filesys.h */