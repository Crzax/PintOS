#include "devices/shutdown.h"
#include "devices/input.h"
#include "userprog/syscall.h"
#include <stdio.h>
#include <syscall-nr.h>
#include "threads/interrupt.h"
#include "threads/thread.h"
#include "threads/vaddr.h"
#include "userprog/process.h"
#include "filesys/filesys.h"
#include "filesys/file.h"
#include "threads/palloc.h"
#include "threads/malloc.h"
#include "threads/synch.h"
#include "lib/kernel/list.h"
#ifdef VM
#include "vm/page.h"
#endif
#ifdef FILESYS
#include "filesys/inode.h"
#include "filesys/directory.h"
#endif

#ifdef DEBUG
#define _DEBUG_PRINTF(...) printf(__VA_ARGS__)
#else
#define _DEBUG_PRINTF(...) /**< do nothing */
#endif

static void syscall_handler (struct intr_frame *);

/** Auxiliary Functions.*/
static void check_user (const uint8_t *uaddr);
static int32_t get_user (const uint8_t *uaddr);
static bool put_user (uint8_t *udst, uint8_t byte);
static int memread_user (void *src, void *des, size_t bytes);
enum fd_search_filter { FD_FILE = 1, FD_DIRECTORY = 2 };
static struct file_desc* find_file_desc(struct thread *, int fd, enum fd_search_filter flag);
static bool validate_user_string(const char *uaddr);
static int fail_invalid_access(void);
bool sys_chdir(char *path, struct intr_frame *f);
bool sys_mkdir(char *path, struct intr_frame *f);
bool sys_readdir(int fd, char *path, struct intr_frame *f);
bool sys_isdir(int fd, struct intr_frame *f);
int sys_inumber(int fd, struct intr_frame *f);

#ifdef VM
mmapid_t sys_mmap(int fd, void *);
bool sys_munmap(mmapid_t);

static struct mmap_desc* find_mmap_desc(struct thread *, mmapid_t fd);

void preload_and_pin_pages(const void *, size_t);
void unpin_preloaded_pages(const void *, size_t);
#endif
<<<<<<< HEAD
#ifdef FILESYS
bool sys_chdir(const char *filename);
bool sys_mkdir(const char *filename);
bool sys_readdir(int fd, char *filename);
bool sys_isdir(int fd);
int sys_inumber(int fd);
#endif
struct lock filesys_lock;
=======

>>>>>>> 90576524

void
syscall_init (void) 
{
  intr_register_int (0x30, 3, INTR_ON, syscall_handler, "syscall");
}

static void
syscall_handler (struct intr_frame *f UNUSED) 
{
  int syscall_number;
  ASSERT( sizeof(syscall_number) == 4 ); /**< assuming x86. */

  /* The system call number is in the 32-bit word at the caller's stack pointer. */
  memread_user(f->esp, &syscall_number, sizeof(syscall_number));

  _DEBUG_PRINTF ("[DEBUG] system call, number = %d!\n", syscall_number);

  /* Store the esp, which is needed in the page fault handler.
   refer to exception.c:page_fault() (see manual 4.3.3) */
  thread_current() -> current_esp = f -> esp;

  /* Dispatch w.r.t system call number
   SYS_*** constants are defined in syscall-nr.h */
  switch (syscall_number) 
    {
      case SYS_HALT:
        {
          sys_halt();
          NOT_REACHED();
          break;
        }
    
      case SYS_EXIT:
        {
          int exitcode;
          memread_user(f->esp + 4, &exitcode, sizeof(exitcode));
          sys_exit(exitcode);
          NOT_REACHED();
          break;
        }
    
      case SYS_EXEC:
        {
          void* cmdline;
          memread_user(f->esp + 4, &cmdline, sizeof(cmdline));
          int return_code = sys_exec((const char*) cmdline);
          f->eax = (uint32_t) return_code;
          break;
        }
      case SYS_WAIT:
        {
          pid_t pid;
          memread_user(f->esp + 4, &pid, sizeof(pid_t));
          int ret = sys_wait(pid);
          f->eax = (uint32_t) ret;
          break;
        }
      case SYS_CREATE:
        {
          const char* filename;
          unsigned initial_size;
          bool return_code;
          memread_user(f->esp + 4, &filename, sizeof(filename));
          memread_user(f->esp + 8, &initial_size, sizeof(initial_size));
          return_code = sys_create(filename, initial_size);
          f->eax = return_code;
          break;
        }
      case SYS_REMOVE:
        {
          const char* filename;
          bool return_code;
          memread_user(f->esp + 4, &filename, sizeof(filename));
          return_code = sys_remove(filename);
          f->eax = return_code;
          break;
        }
      case SYS_OPEN:
        {
          const char* filename;
          int return_code;
          memread_user(f->esp + 4, &filename, sizeof(filename));
          return_code = sys_open(filename);
          f->eax = return_code;
          break;
        }
      case SYS_FILESIZE:
        {
          int fd, return_code;
          memread_user(f->esp + 4, &fd, sizeof(fd));
          return_code = sys_filesize(fd);
          f->eax = return_code;
          break;
        }
      case SYS_READ:
        {
          int fd, return_code;
          void *buffer;
          unsigned size;
          memread_user(f->esp + 4, &fd, sizeof(fd));
          memread_user(f->esp + 8, &buffer, sizeof(buffer));
          memread_user(f->esp + 12, &size, sizeof(size));
          return_code = sys_read(fd, buffer, size);
          f->eax = (uint32_t) return_code;
          break;
        }
      case SYS_WRITE:
      {
        int fd, return_code;
        const void *buffer;
        unsigned size;
        memread_user(f->esp + 4, &fd, sizeof(fd));
        memread_user(f->esp + 8, &buffer, sizeof(buffer));
        memread_user(f->esp + 12, &size, sizeof(size));
        return_code = sys_write(fd, buffer, size);
        f->eax = (uint32_t) return_code;
        break;
      }
      case SYS_SEEK:
        {
          int fd;
          unsigned position;
          memread_user(f->esp + 4, &fd, sizeof(fd));
          memread_user(f->esp + 8, &position, sizeof(position));
          sys_seek(fd, position);
          break;
        }
      case SYS_TELL:
        {
          int fd;
          unsigned return_code;
          memread_user(f->esp + 4, &fd, sizeof(fd));
          return_code = sys_tell(fd);
          f->eax = (uint32_t) return_code;
          break;
        }
      case SYS_CLOSE:
        {
          int fd;
          memread_user(f->esp + 4, &fd, sizeof(fd));
          sys_close(fd);
          break;
        }
#ifdef VM
        case SYS_MMAP:
          {
            int fd;
            void *addr;
            memread_user(f->esp + 4, &fd, sizeof(fd));
            memread_user(f->esp + 8, &addr, sizeof(addr));
      
            mmapid_t ret = sys_mmap (fd, addr);
            f->eax = ret;
            break;
          }
      
        case SYS_MUNMAP: // 14
          {
            mmapid_t mid;
            memread_user(f->esp + 4, &mid, sizeof(mid));
      
            sys_munmap(mid);
            break;
          }
#endif
#ifdef FILESYS
<<<<<<< HEAD
  case SYS_CHDIR: // 15
    {
      const char* filename;
      int return_code;

      memread_user(f->esp + 4, &filename, sizeof(filename));

      return_code = sys_chdir(filename);
      f->eax = return_code;
      break;
    }

  case SYS_MKDIR: // 16
    {
      const char* filename;
      int return_code;

      memread_user(f->esp + 4, &filename, sizeof(filename));

      return_code = sys_mkdir(filename);
      f->eax = return_code;
      break;
    }

  case SYS_READDIR: // 17
    {
      int fd;
      char *name;
      int return_code;

      memread_user(f->esp + 4, &fd, sizeof(fd));
      memread_user(f->esp + 8, &name, sizeof(name));

      return_code = sys_readdir(fd, name);
      f->eax = return_code;
      break;
    }

  case SYS_ISDIR: // 18
    {
      int fd;
      int return_code;

      memread_user(f->esp + 4, &fd, sizeof(fd));
      return_code = sys_isdir(fd);
      f->eax = return_code;
      break;
    }

  case SYS_INUMBER: // 19
    {
      int fd;
      int return_code;

      memread_user(f->esp + 4, &fd, sizeof(fd));
      return_code = sys_inumber(fd);
      f->eax = return_code;
      break;
    }

=======
        case SYS_CHDIR:
        {
          const char* filename;
          memread_user(f->esp + 4, &filename, sizeof(filename));
          sys_chdir(filename, f);
          break;
        }
        case SYS_MKDIR:
        {  const char* filename;
          memread_user(f->esp + 4, &filename, sizeof(filename));
          sys_mkdir(filename, f);
          break;
        }
        case SYS_READDIR:
        {  int fd;
          char *name;
          int return_code;
          memread_user(f->esp + 4, &fd, sizeof(fd));
          memread_user(f->esp + 8, &name, sizeof(name));
          sys_readdir(fd,name,f);
          break;
        }
        case SYS_ISDIR:
         { int fd;
          memread_user(f->esp + 4, &fd, sizeof(fd));
          sys_isdir(fd, f);
          break;
         }
        case SYS_INUMBER:
        {  int fd;
          memread_user(f->esp + 4, &fd, sizeof(fd));
          sys_inumber(fd, f);
          break;
        }
>>>>>>> 90576524
#endif
      /* unhandled case */
      default:
        printf("[ERROR] system call %d is unimplemented!\n", syscall_number);
        sys_exit(-1);
        break;
    }
}

/****************** System Call Implementations ********************/
void 
sys_halt(void) 
{
  shutdown_power_off();
}

void 
sys_exit(int status UNUSED) 
{
  printf("%s: exit(%d)\n", thread_current()->name, status);

  /* The process exits.
    wake up the parent process (if it was sleeping) using semaphore,
    and pass the return code. */
  struct process_control_block *pcb = thread_current()->pcb;
  if(pcb != NULL) 
    {
      pcb->exitcode = status;
    }

  thread_exit();
}

pid_t 
sys_exec(const char *cmdline) 
{
  _DEBUG_PRINTF("[DEBUG] Exec : %s\n", cmdline);

  /* check the cmdline is in user mem. */
  if (!validate_user_string (cmdline))
    {
      fail_invalid_access ();
    }
  
  /* load() uses filesystem. */
    pid_t pid = process_execute(cmdline);
  return pid;
}

int 
sys_wait(pid_t pid) 
{
  _DEBUG_PRINTF ("[DEBUG] Wait : %d\n", pid);
  return process_wait(pid);
}

bool 
sys_create(const char* filename, unsigned initial_size) 
{
  bool return_code;
  /* memory validation */
  check_user((const uint8_t*) filename);

<<<<<<< HEAD
  lock_acquire (&filesys_lock);
  return_code = filesys_create(filename, initial_size, false);
  lock_release (&filesys_lock);  
  return return_code;
=======
    return_code = filesys_create(filename, initial_size, false);
    return return_code;
>>>>>>> 90576524
}

bool 
sys_remove(const char* filename) 
{
  bool return_code;
  /* memory validation */
  check_user((const uint8_t*) filename);

    return_code = filesys_remove(filename);
  return return_code;
}

int 
sys_open(const char* file) 
{
  /* memory validation */
  check_user((const uint8_t*) file);
  
  struct file* file_opened;
  struct file_desc* fd = palloc_get_page(0);

  if (!fd) {
    return -1;
  }

<<<<<<< HEAD
  lock_acquire (&filesys_lock);
  bool is_dir;
  file_opened = filesys_open(file, &is_dir);
=======
    file_opened = filesys_open(file);
>>>>>>> 90576524
  if (!file_opened) {
    palloc_free_page (fd);
      return -1;
  }

  fd->file = file_opened;
  fd->is_dir = is_dir;
  struct list* fd_list = &thread_current ()->file_descriptors;
  if (list_empty(fd_list)) 
    {
      /* 0, 1, 2 are reserved for stdin, stdout, stderr. */
      fd->id = 3;
    }
  else 
    {
      fd->id = (list_entry(list_back(fd_list), struct file_desc, elem)->id) + 1;
    }
  list_push_back(fd_list, &(fd->elem));

  return fd->id;
}

int 
sys_filesize(int fd) 
{
  
  struct file_desc* file_d;

  file_d = find_file_desc(thread_current(), fd, FD_FILE);

  if(file_d == NULL) 
  {
      return -1;
  }
  if (inode_is_dir(file_get_inode(file_d->file))) 
  {
      return -1;
  }
  int ret = file_length(file_d->file);
  return ret;
}

void sys_seek(int fd, unsigned position) 
{
<<<<<<< HEAD
  lock_acquire (&filesys_lock);
  struct file_desc* file_d = find_file_desc(thread_current(), fd, FD_FILE);

  if(file_d && file_d->file) 
    {
      file_seek(file_d->file, position);
    }
  lock_release (&filesys_lock);
=======
    struct file_desc* file_d = find_file_desc(thread_current(), fd);
  if(file_d && file_d->file && !inode_is_dir(file_get_inode(file_d->file))) 
    {
      file_seek(file_d->file, position);
    }
  else
    return; // TODO need sys_exit?
>>>>>>> 90576524
}

unsigned 
sys_tell(int fd) 
{
<<<<<<< HEAD
  lock_acquire (&filesys_lock);
  struct file_desc* file_d = find_file_desc(thread_current(), fd, FD_FILE);
=======
    struct file_desc* file_d = find_file_desc(thread_current(), fd);
>>>>>>> 90576524
  unsigned ret;
  if(file_d && file_d->file && !inode_is_dir(file_get_inode(file_d->file))) 
    {
      ret = file_tell(file_d->file);
    }
  else
    ret = -1; // TODO need sys_exit?

  return ret;
}

void 
sys_close(int fd) 
{
<<<<<<< HEAD
  lock_acquire (&filesys_lock);
  struct file_desc* file_d = find_file_desc(thread_current(), fd, FD_FILE | FD_DIRECTORY);
  if(file_d && file_d->file) 
    {
      if (file_d->is_dir)
        dir_close(file_d->file);
      else
        file_close(file_d->file);
      list_remove(&(file_d->elem));
      palloc_free_page(file_d);
=======
    struct file_desc* file_d = find_file_desc(thread_current(), fd);

  if(file_d && file_d->file) 
    {
      if (!inode_is_dir(file_get_inode(file_d->file)))
      {
        file_close(file_d->file);
        list_remove(&(file_d->elem));
        palloc_free_page(file_d);
      }else
        {
          dir_close(file_d->file);
          list_remove(&(file_d->elem));
          palloc_free_page(file_d);
        }
>>>>>>> 90576524
    }
}

int 
sys_read(int fd, void *buffer, unsigned size) 
{
   /* memory validation : [buffer+0, buffer+size) should be all valid. */
   check_user((const uint8_t*) buffer);
   check_user((const uint8_t*) buffer + size - 1);

      int ret;

  if(fd == 0) 
    { /**< stdin */
      unsigned i;
      for(i = 0; i < size; ++i) 
        {
          if(! put_user(buffer + i, input_getc()) ) 
            {
                          sys_exit(-1); /**< segfault */
            }
        }
      ret = size;
    }
  else 
    {
      /* read from file */
      struct file_desc* file_d = find_file_desc(thread_current(), fd, FD_FILE);

      if(file_d && file_d->file && !inode_is_dir(file_get_inode(file_d->file))) 
        {
#ifdef VM
          preload_and_pin_pages(buffer, size);
#endif
          ret = file_read(file_d->file, buffer, size);
#ifdef VM
          unpin_preloaded_pages(buffer, size);
#endif
        }
      else /**< no such file or can't open */
        ret = -1;
    }

  return ret;
}

int 
sys_write(int fd, const void *buffer, unsigned size) {
  /* memory validation : [buffer+0, buffer+size) should be all valid */
  check_user((const uint8_t*) buffer);
  check_user((const uint8_t*) buffer + size - 1);
    int ret;
  if(fd == 1) 
    { /**< write to stdout */
      putbuf(buffer, size);
      ret = size;
    }
  else 
    {
      /* write into file */
      struct file_desc* file_d = find_file_desc(thread_current(), fd, FD_FILE);

      if(file_d && file_d->file && !inode_is_dir(file_get_inode(file_d->file))) 
        {
#ifdef VM
          preload_and_pin_pages(buffer, size);
#endif
    
          ret = file_write(file_d->file, buffer, size);
    
#ifdef VM
          unpin_preloaded_pages(buffer, size);
#endif        
        }
      else /**< no such file or can't open */
        ret = -1;
    }
  
  return ret;
}
#ifdef VM
mmapid_t sys_mmap(int fd, void *upage) {
  // check arguments
  if (upage == NULL || pg_ofs(upage) != 0) return -1;
  if (fd <= 1) return -1; // 0 and 1 are unmappable
  struct thread *curr = thread_current();

  
  /* 1. Open file */
  struct file *f = NULL;
<<<<<<< HEAD
  struct file_desc* file_d = find_file_desc(thread_current(), fd, FD_FILE);
  if(file_d && file_d->file) 
    {
      /* reopen file so that it doesn't interfere with process itself
        it will be store in the mmap_desc struct (later closed on munmap) */
      f = file_reopen (file_d->file);
    }
  if(f == NULL)
    {
      lock_release (&filesys_lock);
      return -1;
    }
=======
  struct file_desc* file_d = find_file_desc(thread_current(), fd);
  if(file_d && file_d->file&& !inode_is_dir(file_get_inode(file_d->file))) {
    // reopen file so that it doesn't interfere with process itself
    // it will be store in the mmap_desc struct (later closed on munmap)
    f = file_reopen (file_d->file);
  }
  if(f == NULL||inode_is_dir(file_get_inode(file_d->file))) 
    goto MMAP_FAIL;
>>>>>>> 90576524

  size_t file_size = file_length(f);
  if(file_size == 0) goto MMAP_FAIL;

  /* 2. Mapping memory pages */
  // First, ensure that all the page address is NON-EXIESENT.
  size_t offset;
  for (offset = 0; offset < file_size; offset += PGSIZE) {
    void *addr = upage + offset;
    if (vm_supt_has_entry(curr->supt, addr)) goto MMAP_FAIL;
  }

  // Now, map each page to filesystem
  for (offset = 0; offset < file_size; offset += PGSIZE) {
    void *addr = upage + offset;

    size_t read_bytes = (offset + PGSIZE < file_size ? PGSIZE : file_size - offset);
    size_t zero_bytes = PGSIZE - read_bytes;

    vm_supt_install_filesys(curr->supt, addr,
        f, offset, read_bytes, zero_bytes, /*writable*/true);
  }

  /* 3. Assign mmapid */
  mmapid_t mid;
  if (! list_empty(&curr->mmap_list)) {
    mid = list_entry(list_back(&curr->mmap_list), struct mmap_desc, elem)->id + 1;
  }
  else mid = 1;

  struct mmap_desc *mmap_d = (struct mmap_desc*) malloc(sizeof(struct mmap_desc));
  mmap_d->id = mid;
  mmap_d->file = f;
  mmap_d->addr = upage;
  mmap_d->size = file_size;
  list_push_back (&curr->mmap_list, &mmap_d->elem);

  // OK, release and return the mid
  return mid;


MMAP_FAIL:
  // finally: release and return
  return -1;
}

bool sys_munmap(mmapid_t mid)
{
  struct thread *curr = thread_current();
  struct mmap_desc *mmap_d = find_mmap_desc(curr, mid);

  if(mmap_d == NULL) { /**< not found such mid. */
    return false; 
  }

    {
    /* Iterate through each page */
    size_t offset, file_size = mmap_d->size;
    for(offset = 0; offset < file_size; offset += PGSIZE) {
      void *addr = mmap_d->addr + offset;
      size_t bytes = (offset + PGSIZE < file_size ? PGSIZE : file_size - offset);
      vm_supt_mm_unmap (curr->supt, curr->pagedir, addr, mmap_d->file, offset, bytes);
    }

    /* Free resources, and remove from the list. */
    list_remove (& mmap_d->elem);
    file_close (mmap_d->file);
    free (mmap_d);
  }

  return true;
}
#endif
#ifdef FILESYS
bool sys_chdir(char* path, struct intr_frame *f)
{
    check_user((const uint8_t*) path);
    bool success = filesys_chdir(path);
    f->eax = success;
    return success;
}

bool sys_mkdir(char* path, struct intr_frame *f)
{
    bool success = filesys_create(path, 0, true);
    f->eax = success;
    return success;
  }

bool sys_readdir(int fd, char* path, struct intr_frame *f)
{
    f->eax = false;
    ASSERT (fd >= 0);
    
    struct file* file = find_file_desc(thread_current(), fd)->file;
    if (file == NULL) return false;
    
    struct inode* inode = file_get_inode(file);
    if(inode == NULL) return false;
    if(!inode_is_dir(inode)) return false;
    
    // struct dir* dir = dir_open(inode);
    struct dir* dir = (struct dir*) file;
    // if(dir == NULL) return false;
    if(!dir_readdir(dir, path)) return false;
    
    f->eax = true;
    return true;
}

bool sys_isdir(int fd, struct intr_frame *f)
{
    f->eax = false;
    ASSERT (fd >= 0);

    struct file* file = find_file_desc(thread_current(), fd)->file;
    if (file == NULL) return false;

    struct inode* inode = file_get_inode(file);
    if(inode == NULL) return false;
    if(!inode_is_dir(inode)) return false;
    
    f->eax = true;
    return true;
}

int sys_inumber(int fd, struct intr_frame *f)
{
    f->eax = -1;
    ASSERT (fd >= 0);

    struct file* file = find_file_desc(thread_current(), fd)->file;
    if (file == NULL) return -1;

    struct inode* inode = file_get_inode(file);
    if(inode == NULL) return -1;

    block_sector_t inumber = inode_get_inumber(inode);
    f->eax = inumber;
    return inumber;
}
#endif
/****************** Auxiliary Functions on Memory Access ********************/

/** Invalid memory access, fail and exit. */ 
static int 
fail_invalid_access(void) 
{
  sys_exit (-1);
  NOT_REACHED();
}

/** check the whole user_string is in user mem. */
static bool 
validate_user_string(const char *uaddr) 
{
  const char *p = uaddr;
  size_t max_len = 1024; 
  while (max_len--) {
    int c = get_user((const uint8_t *)p);
    if (c == -1) return false;
    if (c == 0) return true;
    p++;
  }
  return false;
}

/** check a single byte is in user mem. */
static void
check_user (const uint8_t *uaddr) 
{
  /* check uaddr range or segfaults */
  if(get_user (uaddr) == -1)
    fail_invalid_access();
}

/** Reads a single 'byte' at user memory admemory at 'uaddr'.
  'uaddr' must be below PHYS_BASE.
 
  Returns the byte value if successful (extract the least significant byte),
  or -1 in case of error (a segfault occurred or invalid uaddr) */
static int32_t
get_user (const uint8_t *uaddr) 
{
  /* check that a user pointer `uaddr` points below PHYS_BASE*/
  if (! ((void*)uaddr < PHYS_BASE))
    return -1; /**< invalid memory access */

  /* as suggested in the reference manual, see (3.1.5) */
  int result;
  asm ("movl $1f, %0; movzbl %1, %0; 1:"
      : "=&a" (result) : "m" (*uaddr));
  return result;
}

/** Writes a single byte (content is 'byte') to user address 'udst'.
  'udst' must be below PHYS_BASE.
 
  Returns true if successful, false if a segfault occurred. */
static bool
put_user (uint8_t *udst, uint8_t byte) 
{
  /* check that a user pointer `udst` points below PHYS_BASE */
  if (! ((void*)udst < PHYS_BASE)) 
    {
      return false;
    }
  int error_code;

  /* as suggested in the reference manual, see (3.1.5) */
  asm ("movl $1f, %0; movb %b2, %1; 1:"
      : "=&a" (error_code), "=m" (*udst) : "q" (byte));
  return error_code != -1;
}

/** Reads a consecutive `bytes` bytes of user memory with the
  starting address `src` (uaddr), and writes to dst.
  Returns the number of bytes read, or -1 on page fault (invalid memory access) */
static int
memread_user (void *src, void *dst, size_t bytes)
{
  int32_t value;
  size_t i;
  for(i = 0; i < bytes; i++) 
    {
      value = get_user(src + i);
      if(value == -1) /**< segfault or invalid memory access */
        fail_invalid_access();
      *(char*)(dst + i) = value & 0xff;
    }
  return (int)bytes;
}

/** Find file description. */
static struct file_desc*
find_file_desc(struct thread *t, int fd, enum fd_search_filter flag)
{
  ASSERT (t != NULL);

  if (fd < 3) 
  {
    return NULL;
  }

  struct list_elem *e;
  if (! list_empty(&t->file_descriptors)) 
  {
    for(e = list_begin(&t->file_descriptors);
        e != list_end(&t->file_descriptors); e = list_next(e))
    {
      struct file_desc *desc = list_entry(e, struct file_desc, elem);
      if(desc->id == fd) 
      {
        if (desc->is_dir && (flag & FD_DIRECTORY) )
          return desc;
        else if (desc->is_dir == false && (flag & FD_FILE) )
          return desc;
      }
    }
  }

  return NULL; /**< not found */
}
#ifdef VM
static struct mmap_desc*
find_mmap_desc(struct thread *t, mmapid_t mid)
{
  ASSERT (t != NULL);

  struct list_elem *e;

  if (! list_empty(&t->mmap_list)) {
    for(e = list_begin(&t->mmap_list);
        e != list_end(&t->mmap_list); e = list_next(e))
    {
      struct mmap_desc *desc = list_entry(e, struct mmap_desc, elem);
      if(desc->id == mid) {
        return desc;
      }
    }
  }

  return NULL; // not found
}


void preload_and_pin_pages(const void *buffer, size_t size)
{
  struct supplemental_page_table *supt = thread_current()->supt;
  uint32_t *pagedir = thread_current()->pagedir;

  void *upage;
  for(upage = pg_round_down(buffer); upage < buffer + size; upage += PGSIZE)
  {
    vm_load_page (supt, pagedir, upage);
    vm_pin_page (supt, upage);
  }
}

void unpin_preloaded_pages(const void *buffer, size_t size)
{
  struct supplemental_page_table *supt = thread_current()->supt;

  void *upage;
  for(upage = pg_round_down(buffer); upage < buffer + size; upage += PGSIZE)
  {
    vm_unpin_page (supt, upage);
  }
}

#endif
#ifdef FILESYS

bool sys_chdir(const char *filename)
{
  bool return_code;
  check_user((const uint8_t*) filename);

  lock_acquire (&filesys_lock);
  return_code = filesys_change_dir(filename);
  lock_release (&filesys_lock);

  return return_code;
}

bool sys_mkdir(const char *filename)
{
  bool return_code;
  check_user((const uint8_t*) filename);

  lock_acquire (&filesys_lock);
  return_code = filesys_create(filename, 0, true);
  lock_release (&filesys_lock);

  return return_code;
}

bool sys_readdir(int fd, char *name)
{
  struct file_desc* file_d;
  bool ret = false;

  lock_acquire (&filesys_lock);
  file_d = find_file_desc(thread_current(), fd, FD_DIRECTORY);
  if (file_d == NULL) goto done;

  struct inode *inode;
  inode = file_get_inode(file_d->file); // file descriptor -> inode
  if(inode == NULL) goto done;

  // check whether it is a valid directory
  if(! inode_is_dir(inode)) goto done;

  ret = dir_readdir (file_d->file, name);

done:
  lock_release (&filesys_lock);
  return ret;
}

bool sys_isdir(int fd)
{
  lock_acquire (&filesys_lock);

  struct file_desc* file_d = find_file_desc(thread_current(), fd, FD_FILE | FD_DIRECTORY);
  bool ret = file_d->is_dir;

  lock_release (&filesys_lock);
  return ret;
}

int sys_inumber(int fd)
{
  lock_acquire (&filesys_lock);

  struct file_desc* file_d = find_file_desc(thread_current(), fd, FD_FILE | FD_DIRECTORY);
  int ret = (int) inode_get_inumber (file_get_inode(file_d->file));

  lock_release (&filesys_lock);
  return ret;
}

#endif<|MERGE_RESOLUTION|>--- conflicted
+++ resolved
@@ -34,8 +34,7 @@
 static int32_t get_user (const uint8_t *uaddr);
 static bool put_user (uint8_t *udst, uint8_t byte);
 static int memread_user (void *src, void *des, size_t bytes);
-enum fd_search_filter { FD_FILE = 1, FD_DIRECTORY = 2 };
-static struct file_desc* find_file_desc(struct thread *, int fd, enum fd_search_filter flag);
+static struct file_desc* find_file_desc(struct thread *, int fd);
 static bool validate_user_string(const char *uaddr);
 static int fail_invalid_access(void);
 bool sys_chdir(char *path, struct intr_frame *f);
@@ -53,18 +52,7 @@
 void preload_and_pin_pages(const void *, size_t);
 void unpin_preloaded_pages(const void *, size_t);
 #endif
-<<<<<<< HEAD
-#ifdef FILESYS
-bool sys_chdir(const char *filename);
-bool sys_mkdir(const char *filename);
-bool sys_readdir(int fd, char *filename);
-bool sys_isdir(int fd);
-int sys_inumber(int fd);
-#endif
-struct lock filesys_lock;
-=======
-
->>>>>>> 90576524
+
 
 void
 syscall_init (void) 
@@ -232,68 +220,6 @@
           }
 #endif
 #ifdef FILESYS
-<<<<<<< HEAD
-  case SYS_CHDIR: // 15
-    {
-      const char* filename;
-      int return_code;
-
-      memread_user(f->esp + 4, &filename, sizeof(filename));
-
-      return_code = sys_chdir(filename);
-      f->eax = return_code;
-      break;
-    }
-
-  case SYS_MKDIR: // 16
-    {
-      const char* filename;
-      int return_code;
-
-      memread_user(f->esp + 4, &filename, sizeof(filename));
-
-      return_code = sys_mkdir(filename);
-      f->eax = return_code;
-      break;
-    }
-
-  case SYS_READDIR: // 17
-    {
-      int fd;
-      char *name;
-      int return_code;
-
-      memread_user(f->esp + 4, &fd, sizeof(fd));
-      memread_user(f->esp + 8, &name, sizeof(name));
-
-      return_code = sys_readdir(fd, name);
-      f->eax = return_code;
-      break;
-    }
-
-  case SYS_ISDIR: // 18
-    {
-      int fd;
-      int return_code;
-
-      memread_user(f->esp + 4, &fd, sizeof(fd));
-      return_code = sys_isdir(fd);
-      f->eax = return_code;
-      break;
-    }
-
-  case SYS_INUMBER: // 19
-    {
-      int fd;
-      int return_code;
-
-      memread_user(f->esp + 4, &fd, sizeof(fd));
-      return_code = sys_inumber(fd);
-      f->eax = return_code;
-      break;
-    }
-
-=======
         case SYS_CHDIR:
         {
           const char* filename;
@@ -328,7 +254,6 @@
           sys_inumber(fd, f);
           break;
         }
->>>>>>> 90576524
 #endif
       /* unhandled case */
       default:
@@ -392,15 +317,8 @@
   /* memory validation */
   check_user((const uint8_t*) filename);
 
-<<<<<<< HEAD
-  lock_acquire (&filesys_lock);
-  return_code = filesys_create(filename, initial_size, false);
-  lock_release (&filesys_lock);  
-  return return_code;
-=======
     return_code = filesys_create(filename, initial_size, false);
     return return_code;
->>>>>>> 90576524
 }
 
 bool 
@@ -427,20 +345,14 @@
     return -1;
   }
 
-<<<<<<< HEAD
-  lock_acquire (&filesys_lock);
-  bool is_dir;
-  file_opened = filesys_open(file, &is_dir);
-=======
     file_opened = filesys_open(file);
->>>>>>> 90576524
   if (!file_opened) {
     palloc_free_page (fd);
       return -1;
   }
 
   fd->file = file_opened;
-  fd->is_dir = is_dir;
+
   struct list* fd_list = &thread_current ()->file_descriptors;
   if (list_empty(fd_list)) 
     {
@@ -462,7 +374,7 @@
   
   struct file_desc* file_d;
 
-  file_d = find_file_desc(thread_current(), fd, FD_FILE);
+  file_d = find_file_desc(thread_current(), fd);
 
   if(file_d == NULL) 
   {
@@ -478,16 +390,6 @@
 
 void sys_seek(int fd, unsigned position) 
 {
-<<<<<<< HEAD
-  lock_acquire (&filesys_lock);
-  struct file_desc* file_d = find_file_desc(thread_current(), fd, FD_FILE);
-
-  if(file_d && file_d->file) 
-    {
-      file_seek(file_d->file, position);
-    }
-  lock_release (&filesys_lock);
-=======
     struct file_desc* file_d = find_file_desc(thread_current(), fd);
   if(file_d && file_d->file && !inode_is_dir(file_get_inode(file_d->file))) 
     {
@@ -495,18 +397,12 @@
     }
   else
     return; // TODO need sys_exit?
->>>>>>> 90576524
 }
 
 unsigned 
 sys_tell(int fd) 
 {
-<<<<<<< HEAD
-  lock_acquire (&filesys_lock);
-  struct file_desc* file_d = find_file_desc(thread_current(), fd, FD_FILE);
-=======
     struct file_desc* file_d = find_file_desc(thread_current(), fd);
->>>>>>> 90576524
   unsigned ret;
   if(file_d && file_d->file && !inode_is_dir(file_get_inode(file_d->file))) 
     {
@@ -521,18 +417,6 @@
 void 
 sys_close(int fd) 
 {
-<<<<<<< HEAD
-  lock_acquire (&filesys_lock);
-  struct file_desc* file_d = find_file_desc(thread_current(), fd, FD_FILE | FD_DIRECTORY);
-  if(file_d && file_d->file) 
-    {
-      if (file_d->is_dir)
-        dir_close(file_d->file);
-      else
-        file_close(file_d->file);
-      list_remove(&(file_d->elem));
-      palloc_free_page(file_d);
-=======
     struct file_desc* file_d = find_file_desc(thread_current(), fd);
 
   if(file_d && file_d->file) 
@@ -548,7 +432,6 @@
           list_remove(&(file_d->elem));
           palloc_free_page(file_d);
         }
->>>>>>> 90576524
     }
 }
 
@@ -576,7 +459,7 @@
   else 
     {
       /* read from file */
-      struct file_desc* file_d = find_file_desc(thread_current(), fd, FD_FILE);
+      struct file_desc* file_d = find_file_desc(thread_current(), fd);
 
       if(file_d && file_d->file && !inode_is_dir(file_get_inode(file_d->file))) 
         {
@@ -609,7 +492,7 @@
   else 
     {
       /* write into file */
-      struct file_desc* file_d = find_file_desc(thread_current(), fd, FD_FILE);
+      struct file_desc* file_d = find_file_desc(thread_current(), fd);
 
       if(file_d && file_d->file && !inode_is_dir(file_get_inode(file_d->file))) 
         {
@@ -639,20 +522,6 @@
   
   /* 1. Open file */
   struct file *f = NULL;
-<<<<<<< HEAD
-  struct file_desc* file_d = find_file_desc(thread_current(), fd, FD_FILE);
-  if(file_d && file_d->file) 
-    {
-      /* reopen file so that it doesn't interfere with process itself
-        it will be store in the mmap_desc struct (later closed on munmap) */
-      f = file_reopen (file_d->file);
-    }
-  if(f == NULL)
-    {
-      lock_release (&filesys_lock);
-      return -1;
-    }
-=======
   struct file_desc* file_d = find_file_desc(thread_current(), fd);
   if(file_d && file_d->file&& !inode_is_dir(file_get_inode(file_d->file))) {
     // reopen file so that it doesn't interfere with process itself
@@ -661,7 +530,6 @@
   }
   if(f == NULL||inode_is_dir(file_get_inode(file_d->file))) 
     goto MMAP_FAIL;
->>>>>>> 90576524
 
   size_t file_size = file_length(f);
   if(file_size == 0) goto MMAP_FAIL;
@@ -897,7 +765,7 @@
 
 /** Find file description. */
 static struct file_desc*
-find_file_desc(struct thread *t, int fd, enum fd_search_filter flag)
+find_file_desc(struct thread *t, int fd)
 {
   ASSERT (t != NULL);
 
@@ -915,10 +783,7 @@
       struct file_desc *desc = list_entry(e, struct file_desc, elem);
       if(desc->id == fd) 
       {
-        if (desc->is_dir && (flag & FD_DIRECTORY) )
-          return desc;
-        else if (desc->is_dir == false && (flag & FD_FILE) )
-          return desc;
+        return desc;
       }
     }
   }
@@ -972,76 +837,4 @@
   }
 }
 
-#endif
-#ifdef FILESYS
-
-bool sys_chdir(const char *filename)
-{
-  bool return_code;
-  check_user((const uint8_t*) filename);
-
-  lock_acquire (&filesys_lock);
-  return_code = filesys_change_dir(filename);
-  lock_release (&filesys_lock);
-
-  return return_code;
-}
-
-bool sys_mkdir(const char *filename)
-{
-  bool return_code;
-  check_user((const uint8_t*) filename);
-
-  lock_acquire (&filesys_lock);
-  return_code = filesys_create(filename, 0, true);
-  lock_release (&filesys_lock);
-
-  return return_code;
-}
-
-bool sys_readdir(int fd, char *name)
-{
-  struct file_desc* file_d;
-  bool ret = false;
-
-  lock_acquire (&filesys_lock);
-  file_d = find_file_desc(thread_current(), fd, FD_DIRECTORY);
-  if (file_d == NULL) goto done;
-
-  struct inode *inode;
-  inode = file_get_inode(file_d->file); // file descriptor -> inode
-  if(inode == NULL) goto done;
-
-  // check whether it is a valid directory
-  if(! inode_is_dir(inode)) goto done;
-
-  ret = dir_readdir (file_d->file, name);
-
-done:
-  lock_release (&filesys_lock);
-  return ret;
-}
-
-bool sys_isdir(int fd)
-{
-  lock_acquire (&filesys_lock);
-
-  struct file_desc* file_d = find_file_desc(thread_current(), fd, FD_FILE | FD_DIRECTORY);
-  bool ret = file_d->is_dir;
-
-  lock_release (&filesys_lock);
-  return ret;
-}
-
-int sys_inumber(int fd)
-{
-  lock_acquire (&filesys_lock);
-
-  struct file_desc* file_d = find_file_desc(thread_current(), fd, FD_FILE | FD_DIRECTORY);
-  int ret = (int) inode_get_inumber (file_get_inode(file_d->file));
-
-  lock_release (&filesys_lock);
-  return ret;
-}
-
 #endif